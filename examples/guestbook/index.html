--- conflicted
+++ resolved
@@ -216,8 +216,6 @@
                     </http-can>
                 </div>
                 <div class="entry-message">This is a test message!</div>
-<<<<<<< HEAD
-=======
             </li><li class="entry">
                 <div class="entry-header">
                     <span class="entry-author">Jim Bob Brown</span>
@@ -227,7 +225,6 @@
                     </http-can>
                 </div>
                 <div class="entry-message">YEEEEEHAAWWWW</div>
->>>>>>> de967b5e
             </li></ul>
 
             <http-can method="DELETE" selector="#entries .entry">
@@ -338,12 +335,6 @@
             
             // Check authentication status
             await checkAuthStatus();
-<<<<<<< HEAD
-            
-            // Load initial entries
-            await loadEntries();
-=======
->>>>>>> de967b5e
         });
 
         document.addEventListener('DASError', (e) => {
